"""Test the thruster models."""

import copy
import json
from pathlib import Path

import matplotlib.pyplot as plt
import numpy as np

from hallmd.models.thruster import (
    HALLTHRUSTER_VERSION_DEFAULT,
    PEM_TO_JULIA,
    _convert_to_julia,
    _convert_to_pem,
    hallthruster_jl,
)

SHOW_PLOTS = False


def test_julia_conversion():
    """Test that we can set arbitrary values in a HallThruster config struct from corresponding PEM values."""
    pem = {"V_a": 250, "anom_center": 0.1, "T": 2, "new_var": 0.5}
    julia = {"config": {"discharge_voltage": 100, "anom_model": {"model": {"center": 0.2}}}}
    pem_to_julia = copy.deepcopy(PEM_TO_JULIA)
    pem_to_julia["new_var"] = ["new", 1, "expanded_variable_name"]
    pem_to_julia["new_output"] = ["output", "time_resolved", "long_output_name"]

    _convert_to_julia(pem, julia, pem_to_julia)

    assert julia["config"]["discharge_voltage"] == 250
    assert julia["config"]["anom_model"]["model"]["center"] == 0.1
    assert julia["output"]["average"]["thrust"] == 2
    assert isinstance(julia["new"], list)
    assert len(julia["new"]) == 2
    assert julia["new"][0] == {}
    assert julia["new"][1]["expanded_variable_name"] == 0.5

    # Test the reverse conversion
    julia["output"].update({"time_resolved": {"long_output_name": 0.5}})
    pem_convert = _convert_to_pem(julia, pem_to_julia)
    assert pem_convert["T"] == 2
    assert pem_convert["new_output"] == 0.5


def test_sim_hallthruster_jl(tmp_path, plots=SHOW_PLOTS, git_ref=HALLTHRUSTER_VERSION_DEFAULT):
    """Simulate a fake HallThruster.jl model to test the Python wrapper function."""
    thruster_inputs = {"V_a": 250, "V_cc": 25, "mdot_a": 3.5e-6}
    config = {
        "anom_model": {"type": "LogisticPressureShift", "model": {"type": "TwoZoneBohm", "c1": 0.008, "c2": 0.08}},
        "domain": [0, 0.08],
    }
    simulation = {"grid": {"type": "EvenGrid", "num_cells": 100}, "duration": 1e-3, "dt": 1e-9}
    postprocess = {"average_start_time": 0.5e-3}

    # Run the simulation
    outputs = hallthruster_jl(
        thruster_inputs,
        config=config,
        simulation=simulation,
        postprocess=postprocess,
        julia_script=(Path(__file__).parent / "sim_hallthruster.jl").resolve(),
        output_path=tmp_path,
        version=git_ref,
    )

    for key in ["T", "I_B0", "I_d", "u_ion", "u_ion_coords"]:
        assert key in outputs

    with open(tmp_path / outputs["output_path"], "r") as fd:
        data = json.load(fd)

        for key in ["thrust", "ion_current", "discharge_current", "mass_eff", "voltage_eff", "current_eff"]:
            assert key in data["output"]["average"]

    if plots:
        with open(tmp_path / outputs["output_path"], "r") as fd:
            data = json.load(fd)
            z = np.atleast_1d(data["output"]["average"]["z"])
            u_ion = np.atleast_1d(outputs["u_ion"])

        _, ax = plt.subplots()
        ax.plot(z, u_ion, "-k")
        ax.set_xlabel("Axial distance from anode (m)")
        ax.set_ylabel("Ion velocity (m/s)")
        ax.grid()

        plt.show()


def test_run_hallthruster_jl(tmp_path, plots=SHOW_PLOTS, git_ref=HALLTHRUSTER_VERSION_DEFAULT):
    """Test actually calling HallThruster.jl using the Python wrapper function (with PEMv0 settings)."""
    num_cells = 200
    pem_inputs = {
        "V_a": 300,
        "mdot_a": 5.16e-6,
        "P_b": 3.5e-5,
        "V_cc": 32.5,
        "T_e": 1.33,
        "u_n": 141.2,
        "l_t": 1.88e-3,
        "a_1": 0.0068,
        "a_2": 14.6,
        "dz": 0.4,
        "z0": -0.031,
        "p0": 57e-6,
    }
    config = {
        "anom_model": {
            "type": "LogisticPressureShift",
            "model": {"type": "TwoZoneBohm", "c1": 0.00625, "c2": 0.0625},
            "dz": 0.2,
            "z0": -0.03,
            "pstar": 45e-6,
            "alpha": 14,
        },
        "domain": [0, 0.08],
        "propellant": "Xenon",
        "ion_wall_losses": True,
    }

    simulation = {
        "grid": {"type": "EvenGrid", "num_cells": num_cells},
        "duration": 2e-3,
        "adaptive": True,
        "verbose": False,
    }
    postprocess = {"average_start_time": 1e-3}
    model_fidelity = (int(num_cells / 50) - 2, 2)
    thruster = "SPT-100"

    outputs = hallthruster_jl(
        pem_inputs,
        config=config,
        simulation=simulation,
        postprocess=postprocess,
        model_fidelity=model_fidelity,
        thruster=thruster,
        version=git_ref,
        output_path=tmp_path,
    )
    pem_inputs["z0"] = -0.15
    outputs_shift = hallthruster_jl(
        pem_inputs,
        config=config,
        simulation=simulation,
        postprocess=postprocess,
        model_fidelity=model_fidelity,
        thruster=thruster,
        version=git_ref,
        output_path=tmp_path,
    )
    print(f"Cost: {outputs['model_cost']} s")

    for key in ["T", "I_B0", "I_d", "u_ion", "u_ion_coords"]:
        assert key in outputs

    assert len(outputs["u_ion_coords"]) == num_cells + 2
    assert len(outputs["u_ion"]) == num_cells + 2
    assert 0 < outputs["T"] < 0.2
    assert 0 < outputs["I_B0"] < 10
    assert 0 < outputs["I_d"] < 10

    with open(tmp_path / outputs["output_path"], "r") as fd:
        data = json.load(fd)
        nu_anom = data["output"]["average"]["nu_anom"]
        B = data["output"]["average"]["B"]
        Tev = data["output"]["average"]["Tev"]

        for key in [
            "thrust",
            "ion_current",
            "discharge_current",
            "mass_eff",
            "voltage_eff",
            "current_eff",
            "anode_eff",
            "ui",
        ]:
            assert key in data["output"]["average"]

    if plots:
        _, ax = plt.subplots(1, 3, figsize=(12, 4), layout="tight")
        grid = outputs["u_ion_coords"]
<<<<<<< HEAD
        ax[0].plot(grid, outputs["u_ion"], "-k", label="$z_0 = 3\\%$")
        ax[0].plot(grid, outputs_shift["u_ion"], "--r", label="$z_0 = 15\\%$")
=======
        ax[0].plot(grid, outputs["u_ion"], "-k", label="$z_0 = 0.03$")
        ax[0].plot(grid, outputs_shift["u_ion"], "--r", label="$z_0 = 0.15$")
>>>>>>> 0318f8bd
        ax[0].set_xlabel("Axial distance from anode (m)")
        ax[0].set_ylabel("Ion velocity (m/s)")
        ax[0].legend()
        ax[0].grid()

        with open(tmp_path / outputs_shift["output_path"], "r") as fd:
            data = json.load(fd)
            anom_shift = data["output"]["average"]["nu_anom"]

<<<<<<< HEAD
        ax[1].plot(grid, nu_anom, "-k", label="$z_0 = 3\\%$")
        ax[1].plot(grid, anom_shift, "--r", label="$z_0 = 15\\%$")
=======
        ax[1].plot(grid, nu_anom, "-k", label="$z_0 = 0.03$")
        ax[1].plot(grid, anom_shift, "--r", label="$z_0 = 0.15$")
>>>>>>> 0318f8bd
        ax[1].set_xlabel("Axial distance from anode (m)")
        ax[1].set_ylabel("Anomalous collision frequency (Hz)")
        ax[1].set_yscale("log")
        ax[1].legend()
        ax[1].grid()

        ax[2].plot(grid, np.array(B) / np.max(B), "-b", label="Magnetic field")
        ax[2].plot(grid, np.array(Tev) / np.max(Tev), "-r", label="Electron temperature")
        ax[2].set_xlabel("Axial distance from anode (m)")
        ax[2].set_ylabel("Normalized values")
        ax[2].legend()
        ax[2].grid()

        plt.show()<|MERGE_RESOLUTION|>--- conflicted
+++ resolved
@@ -182,13 +182,8 @@
     if plots:
         _, ax = plt.subplots(1, 3, figsize=(12, 4), layout="tight")
         grid = outputs["u_ion_coords"]
-<<<<<<< HEAD
-        ax[0].plot(grid, outputs["u_ion"], "-k", label="$z_0 = 3\\%$")
-        ax[0].plot(grid, outputs_shift["u_ion"], "--r", label="$z_0 = 15\\%$")
-=======
         ax[0].plot(grid, outputs["u_ion"], "-k", label="$z_0 = 0.03$")
         ax[0].plot(grid, outputs_shift["u_ion"], "--r", label="$z_0 = 0.15$")
->>>>>>> 0318f8bd
         ax[0].set_xlabel("Axial distance from anode (m)")
         ax[0].set_ylabel("Ion velocity (m/s)")
         ax[0].legend()
@@ -198,13 +193,9 @@
             data = json.load(fd)
             anom_shift = data["output"]["average"]["nu_anom"]
 
-<<<<<<< HEAD
-        ax[1].plot(grid, nu_anom, "-k", label="$z_0 = 3\\%$")
-        ax[1].plot(grid, anom_shift, "--r", label="$z_0 = 15\\%$")
-=======
+
         ax[1].plot(grid, nu_anom, "-k", label="$z_0 = 0.03$")
         ax[1].plot(grid, anom_shift, "--r", label="$z_0 = 0.15$")
->>>>>>> 0318f8bd
         ax[1].set_xlabel("Axial distance from anode (m)")
         ax[1].set_ylabel("Anomalous collision frequency (Hz)")
         ax[1].set_yscale("log")
