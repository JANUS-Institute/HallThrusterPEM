"""Test the ion current density plume model."""

import matplotlib.pyplot as plt
import numpy as np
from scipy.integrate import simpson

from hallmd.models.plume import current_density

SHOW_PLOTS = False  # for debugging
<<<<<<< HEAD
J_MIN = 1e-6  # Minimum expected ion current density
J_MAX = 1e3  # Maximum expected ion current density
=======
J_MIN = 0  # Minimum expected ion current density
J_MAX = 5e3  # Maximum expected ion current density
>>>>>>> 45c84b58
N = 100  # Number of grid points


def test_random_samples(plots=SHOW_PLOTS):
    # Test vectorized usage on random samples
    inputs_rand = {
        'P_b': 10 ** (np.random.rand(N) * 4 - 8),
        'c0': np.random.rand(N) * 0.8 + 0.1,
        'c1': np.random.rand(N) * 0.8 + 0.1,
        'c2': np.random.rand(N) * 30 - 15,
        'c3': np.random.rand(N) + 0.1,
        'c4': 10 ** (np.random.rand(N) * 4 + 18),
        'c5': 10 ** (np.random.rand(N) * 4 + 14),
        'sigma_cex': np.random.rand(N) * 7e-20 + 51e-20,
        'I_B0': np.random.rand(N) * 6 + 2,
    }

<<<<<<< HEAD
    r_p = np.random.rand(N) * 0.4 + 0.8
    outputs_rand = current_density(inputs_rand, sweep_radius=r_p)
=======
    r_p = np.random.rand(25) * 0.2 + 1
    outputs_rand = current_density(inputs_rand, sweep_radius=r_p)

    assert outputs_rand['j_ion'].shape == (N, 91, 25)  # (..., angles, radii)
>>>>>>> 45c84b58

    min_jion = np.min(outputs_rand['j_ion'])
    max_jion = np.max(outputs_rand['j_ion'])

    print(f'Minimum ion current density: {min_jion:.2e} A/m^2')
    print(f'Maximum ion current density: {max_jion:.2e} A/m^2')

    assert min_jion >= J_MIN
    assert max_jion <= J_MAX

    if plots:
        # Plot bounds of random samples
        jion = outputs_rand['j_ion']
        alpha_deg = np.linspace(0, np.pi / 2, jion.shape[-2]) * (180 / np.pi)
        lb = np.percentile(jion, 5, axis=(0, 2))
        mid = np.percentile(jion, 50, axis=(0, 2))
        ub = np.percentile(jion, 95, axis=(0, 2))

        fig, ax = plt.subplots()
        ax.plot(alpha_deg, mid, '-k')
        ax.fill_between(alpha_deg, lb, ub, alpha=0.4, edgecolor=(0.4, 0.4, 0.4), facecolor=(0.8, 0.8, 0.8))
        ax.set_yscale('log')
        ax.set_xlabel('Angle from centerline (deg)')
        ax.set_ylabel('Ion current density ($A/m^2$)')

        plt.show()


def test_pressure_sweep(plots=SHOW_PLOTS):
    # Test single 1d sweep
    pressure_sweep = 10 ** (np.linspace(-6, -4, N))
    inputs_sweep = {
        'P_b': pressure_sweep,
        'c0': 0.1,
        'c1': 0.7,
        'c2': -8.0,
        'c3': 0.2,
        'c4': 1e20,
        'c5': 1e16,
        'sigma_cex': 55e-20,
        'I_B0': 3,
    }
    outputs_sweep = current_density(inputs_sweep, sweep_radius=1)

    min_jion = np.min(outputs_sweep['j_ion'])
    max_jion = np.max(outputs_sweep['j_ion'])

    print(f'Minimum ion current density: {min_jion:.2e} A/m^2')
    print(f'Maximum ion current density: {max_jion:.2e} A/m^2')

    assert min_jion >= J_MIN
    assert max_jion <= J_MAX

    # Make sure total current is invariant
    R = 1  # m
    theta = np.linspace(0, np.pi / 2, outputs_sweep['j_ion'].shape[-1])
    current = np.empty(outputs_sweep['j_ion'].shape[0])
    for i in range(outputs_sweep['j_ion'].shape[0]):
        current[i] = 2 * np.pi * R**2 * simpson(outputs_sweep['j_ion'][i, :] * np.sin(theta), x=theta)

    err = np.sqrt(np.sum((current - np.mean(current)) ** 2) / np.sum(current**2))
    assert err < 1e-4

    if plots:
        # Plot trend of divergence angle with pressure
        fig, ax = plt.subplots()
        div_angle = outputs_sweep['div_angle'] * (180 / np.pi)  # deg
        ax.plot(pressure_sweep, div_angle, '-k')
        ax.set_xscale('log')
        ax.set_xlabel('Background pressure (Torr)')
        ax.set_ylabel('Divergence angle (deg)')

        # Plot trend of jion with pressure
        fig, ax = plt.subplots()
        jion = outputs_sweep['j_ion']
        alpha_deg = np.linspace(0, np.pi / 2, jion.shape[-1]) * (180 / np.pi)
        skip = 10
        c = plt.get_cmap('viridis')(np.linspace(0, 1, jion.shape[0]))
        for i in range(0, jion.shape[0], skip):
            ax.plot(
                np.concatenate((-np.flip(alpha_deg)[:-1], alpha_deg)),
                np.concatenate((np.flip(jion[i, :-1], axis=-1), jion[i, :]), axis=-1),
                label=f'P_b = {pressure_sweep[i]:.2e}',
                color=c[i],
            )
        ax.set_yscale('log')
        ax.set_xlabel('Angle from centerline (deg)')
        ax.set_ylabel('Ion current density ($A/m^2$)')
        ax.legend()

        plt.show()<|MERGE_RESOLUTION|>--- conflicted
+++ resolved
@@ -7,13 +7,8 @@
 from hallmd.models.plume import current_density
 
 SHOW_PLOTS = False  # for debugging
-<<<<<<< HEAD
-J_MIN = 1e-6  # Minimum expected ion current density
-J_MAX = 1e3  # Maximum expected ion current density
-=======
 J_MIN = 0  # Minimum expected ion current density
 J_MAX = 5e3  # Maximum expected ion current density
->>>>>>> 45c84b58
 N = 100  # Number of grid points
 
 
@@ -31,15 +26,10 @@
         'I_B0': np.random.rand(N) * 6 + 2,
     }
 
-<<<<<<< HEAD
-    r_p = np.random.rand(N) * 0.4 + 0.8
-    outputs_rand = current_density(inputs_rand, sweep_radius=r_p)
-=======
     r_p = np.random.rand(25) * 0.2 + 1
     outputs_rand = current_density(inputs_rand, sweep_radius=r_p)
 
     assert outputs_rand['j_ion'].shape == (N, 91, 25)  # (..., angles, radii)
->>>>>>> 45c84b58
 
     min_jion = np.min(outputs_rand['j_ion'])
     max_jion = np.max(outputs_rand['j_ion'])
