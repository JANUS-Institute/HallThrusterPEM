"""Module for Hall thruster plume models.

Includes:

- `current_density()` - Semi-empirical ion current density model with $1/r^2$ Gaussian beam.
"""

import numpy as np
from amisc.typing import Dataset
from amisc.utils import get_logger
from scipy.integrate import simpson
from scipy.special import erfi

from hallmd.utils import TORR_2_PA

__all__ = ['current_density']

LOGGER = get_logger(__name__)


<<<<<<< HEAD
def current_density(inputs: Dataset, sweep_radius=1.0):
=======
def current_density(inputs: Dataset, sweep_radius: float | list = 1.0):
>>>>>>> 45c84b58
    """Compute the semi-empirical ion current density ($j_{ion}$) plume model over a 90 deg sweep, with 0 deg at
    thruster centerline. Also compute the plume divergence angle. Will return the ion current density at 91 points,
    from 0 to 90 deg in 1 deg increments. The angular locations are returned as `j_ion_coords` in radians.

    :param inputs: input arrays - `P_b`, `c0`, `c1`, `c2`, `c3`, `c4`, `c5`, `sigma_cex`, `I_B0` for background
                   pressure (Torr), plume fit coefficients, charge-exchange cross-section ($m^2$),
                   and total initial ion beam current (A). If `T` is provided, then
                   also compute corrected thrust using the divergence angle.
    :param sweep_radius: the location(s) at which to compute the ion current density 90 deg sweep, in units of radial
                         distance (m) from the thruster exit plane. If multiple locations are provided, then the
                         returned $j_{ion}$ array's last dimension will match the length of `sweep_radius`. Defaults to
                         1 meter.
    :returns outputs: output arrays - `j_ion` for ion current density ($A/m^2$) at the `j_ion_coords` locations,
                                       and `div_angle` in radians for the divergence angle of the plume. Optionally,
                                       `T_c` for corrected thrust (N) if `T` is provided in the inputs.
    """
    # Load plume inputs
    P_B = inputs['P_b'] * TORR_2_PA  # Background pressure (Torr)
    c0 = inputs['c0']  # Fit coefficients (-)
    c1 = inputs['c1']  # (-)
    c2 = inputs['c2']  # (rad/Pa)
    c3 = inputs['c3']  # (rad)
    c4 = inputs['c4']  # (m^-3/Pa)
    c5 = inputs['c5']  # (m^-3)
    sigma_cex = inputs['sigma_cex']  # Charge-exchange cross-section (m^2)
    I_B0 = inputs['I_B0']  # Total initial ion beam current (A)
    thrust = inputs.get('T', None)  # Thrust (N)
<<<<<<< HEAD
=======
    sweep_radius = np.atleast_1d(sweep_radius)
>>>>>>> 45c84b58

    # 90 deg angle sweep for ion current density
    alpha_rad = np.linspace(0, np.pi / 2, 91)

    # Neutral density
    n = c4 * P_B + c5  # m^-3

    # Divergence angles
    alpha1 = np.atleast_1d(c2 * P_B + c3)  # Main beam divergence (rad)
    alpha1[alpha1 > np.pi / 2] = np.pi / 2
    alpha2 = alpha1 / c1  # Scattered beam divergence (rad)

    with np.errstate(invalid='ignore', divide='ignore'):
        A1 = (1 - c0) / (
            (np.pi ** (3 / 2))
            / 2
            * alpha1
            * np.exp(-((alpha1 / 2) ** 2))
            * (
                2 * erfi(alpha1 / 2)
                + erfi((np.pi * 1j - (alpha1**2)) / (2 * alpha1))
                - erfi((np.pi * 1j + (alpha1**2)) / (2 * alpha1))
            )
        )
        A2 = c0 / (
            (np.pi ** (3 / 2))
            / 2
            * alpha2
            * np.exp(-((alpha2 / 2) ** 2))
            * (
                2 * erfi(alpha2 / 2)
                + erfi((np.pi * 1j - (alpha2**2)) / (2 * alpha2))
                - erfi((np.pi * 1j + (alpha2**2)) / (2 * alpha2))
            )
        )
<<<<<<< HEAD
        I_B = I_B0 * np.exp(-sweep_radius * n * sigma_cex)

        base_density = np.atleast_1d(I_B / sweep_radius**2)[..., np.newaxis]
        j_beam = base_density * A1[..., np.newaxis] * np.exp(-((alpha_rad / alpha1[..., np.newaxis]) ** 2))
        j_scat = base_density * A2[..., np.newaxis] * np.exp(-((alpha_rad / alpha2[..., np.newaxis]) ** 2))
        j_cex = I_B0 * (1 - np.exp(-sweep_radius * n * sigma_cex)) / (2 * np.pi * sweep_radius**2)
        j_cex = np.atleast_1d(j_cex)[..., np.newaxis]
        j_ion = j_beam + j_scat + j_cex  # (..., 91) the current density 1d profile
=======
        # Broadcast over angles and radii (..., a, r)
        A1 = np.expand_dims(A1, axis=(-1, -2))  # (..., 1, 1)
        A2 = np.expand_dims(A2, axis=(-1, -2))
        alpha1 = np.expand_dims(alpha1, axis=(-1, -2))
        alpha2 = np.expand_dims(alpha2, axis=(-1, -2))
        I_B0 = np.expand_dims(I_B0, axis=(-1, -2))
        n = np.expand_dims(n , axis=(-1, -2))
        sigma_cex = np.expand_dims(sigma_cex, axis=(-1, -2))

        decay = np.exp(-sweep_radius * n * sigma_cex)  # (..., 1, r)
        j_cex = I_B0 * (1 - decay) / (2 * np.pi * sweep_radius ** 2)

        base_density = I_B0 * decay / sweep_radius ** 2
        j_beam = base_density * A1 * np.exp(-((alpha_rad[..., np.newaxis] / alpha1) ** 2))
        j_scat = base_density * A2 * np.exp(-((alpha_rad[..., np.newaxis] / alpha2) ** 2))

        j_ion = j_beam + j_scat + j_cex  # (..., 91, r) the current density 1d profile at r radial locations
>>>>>>> 45c84b58

    # Set j~0 where alpha1 < 0 (invalid cases)
    invalid_idx = np.logical_or(np.any(alpha1 <= 0, axis=(-1, -2)), np.any(j_ion <= 0, axis=(-1, -2)))
    j_ion[invalid_idx, ...] = 1e-20
    j_cex[invalid_idx, ...] = 1e-20

    if np.any(abs(j_ion.imag) > 0):
        LOGGER.warning('Predicted beam current has non-zero imaginary component.')
    j_ion = j_ion.real

    # Calculate divergence angle from https://aip.scitation.org/doi/10.1063/5.0066849
    # Requires alpha = [0, ..., 90] deg, from thruster exit-plane to thruster centerline (need to flip)
    # do j_beam + j_scat instead of j_ion - j_cex to avoid catastrophic loss of precision when
    # j_beam and j_scat << j_cex
    j_non_cex = np.flip((j_beam + j_scat).real, axis=-2)
    den_integrand = j_non_cex * np.cos(alpha_rad[..., np.newaxis])
    num_integrand = den_integrand * np.sin(alpha_rad[..., np.newaxis])

    with np.errstate(divide='ignore', invalid='ignore'):
<<<<<<< HEAD
        num = simpson(num_integrand, x=alpha_rad, axis=-1)
        den = simpson(den_integrand, x=alpha_rad, axis=-1)
=======
        num = simpson(num_integrand, x=alpha_rad, axis=-2)
        den = simpson(den_integrand, x=alpha_rad, axis=-2)
>>>>>>> 45c84b58
        cos_div = np.atleast_1d(num / den)
        cos_div[cos_div == np.inf] = np.nan

    div_angle = np.arccos(cos_div)  # Divergence angle (rad) - (..., r)

    # Squeeze last dim if only a single radius was passed
    if sweep_radius.shape[0] == 1:
        j_ion = np.squeeze(j_ion, axis=-1)
        div_angle = np.squeeze(div_angle, axis=-1)

    ret = {'j_ion': j_ion, 'div_angle': div_angle}

    if thrust is not None:
        thrust_corrected = np.expand_dims(thrust, axis=-1) * cos_div
        if sweep_radius.shape[0] == 1:
            thrust_corrected = np.squeeze(thrust_corrected, axis=-1)
        ret['T_c'] = thrust_corrected

    # Interpolate to requested angles
    # if j_ion_coords is not None:
    #     # Extend to range (-90, 90) deg
    #     alpha_grid = np.concatenate((-np.flip(alpha_rad)[:-1], alpha_rad))               # (2M-1,)
    #     jion_grid = np.concatenate((np.flip(j_ion, axis=-1)[..., :-1], j_ion), axis=-1)  # (..., 2M-1)
    #
    #     f = interp1d(alpha_grid, jion_grid, axis=-1)
    #     j_ion = f(j_ion_coords)  # (..., num_pts)

    # Broadcast coords to same loop shape as j_ion (all use the same coords -- store in object array)
    last_axis = -1 if sweep_radius.shape[0] == 1 else -2
    j_ion_coords = np.empty(j_ion.shape[:last_axis], dtype=object)
    for index in np.ndindex(j_ion.shape[:last_axis]):
        j_ion_coords[index] = alpha_rad

    ret['j_ion_coords'] = j_ion_coords

    return ret<|MERGE_RESOLUTION|>--- conflicted
+++ resolved
@@ -18,11 +18,7 @@
 LOGGER = get_logger(__name__)
 
 
-<<<<<<< HEAD
-def current_density(inputs: Dataset, sweep_radius=1.0):
-=======
 def current_density(inputs: Dataset, sweep_radius: float | list = 1.0):
->>>>>>> 45c84b58
     """Compute the semi-empirical ion current density ($j_{ion}$) plume model over a 90 deg sweep, with 0 deg at
     thruster centerline. Also compute the plume divergence angle. Will return the ion current density at 91 points,
     from 0 to 90 deg in 1 deg increments. The angular locations are returned as `j_ion_coords` in radians.
@@ -50,10 +46,7 @@
     sigma_cex = inputs['sigma_cex']  # Charge-exchange cross-section (m^2)
     I_B0 = inputs['I_B0']  # Total initial ion beam current (A)
     thrust = inputs.get('T', None)  # Thrust (N)
-<<<<<<< HEAD
-=======
     sweep_radius = np.atleast_1d(sweep_radius)
->>>>>>> 45c84b58
 
     # 90 deg angle sweep for ion current density
     alpha_rad = np.linspace(0, np.pi / 2, 91)
@@ -89,16 +82,6 @@
                 - erfi((np.pi * 1j + (alpha2**2)) / (2 * alpha2))
             )
         )
-<<<<<<< HEAD
-        I_B = I_B0 * np.exp(-sweep_radius * n * sigma_cex)
-
-        base_density = np.atleast_1d(I_B / sweep_radius**2)[..., np.newaxis]
-        j_beam = base_density * A1[..., np.newaxis] * np.exp(-((alpha_rad / alpha1[..., np.newaxis]) ** 2))
-        j_scat = base_density * A2[..., np.newaxis] * np.exp(-((alpha_rad / alpha2[..., np.newaxis]) ** 2))
-        j_cex = I_B0 * (1 - np.exp(-sweep_radius * n * sigma_cex)) / (2 * np.pi * sweep_radius**2)
-        j_cex = np.atleast_1d(j_cex)[..., np.newaxis]
-        j_ion = j_beam + j_scat + j_cex  # (..., 91) the current density 1d profile
-=======
         # Broadcast over angles and radii (..., a, r)
         A1 = np.expand_dims(A1, axis=(-1, -2))  # (..., 1, 1)
         A2 = np.expand_dims(A2, axis=(-1, -2))
@@ -116,7 +99,6 @@
         j_scat = base_density * A2 * np.exp(-((alpha_rad[..., np.newaxis] / alpha2) ** 2))
 
         j_ion = j_beam + j_scat + j_cex  # (..., 91, r) the current density 1d profile at r radial locations
->>>>>>> 45c84b58
 
     # Set j~0 where alpha1 < 0 (invalid cases)
     invalid_idx = np.logical_or(np.any(alpha1 <= 0, axis=(-1, -2)), np.any(j_ion <= 0, axis=(-1, -2)))
@@ -136,13 +118,8 @@
     num_integrand = den_integrand * np.sin(alpha_rad[..., np.newaxis])
 
     with np.errstate(divide='ignore', invalid='ignore'):
-<<<<<<< HEAD
-        num = simpson(num_integrand, x=alpha_rad, axis=-1)
-        den = simpson(den_integrand, x=alpha_rad, axis=-1)
-=======
         num = simpson(num_integrand, x=alpha_rad, axis=-2)
         den = simpson(den_integrand, x=alpha_rad, axis=-2)
->>>>>>> 45c84b58
         cos_div = np.atleast_1d(num / den)
         cos_div[cos_div == np.inf] = np.nan
 
