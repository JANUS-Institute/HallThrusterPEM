--- conflicted
+++ resolved
@@ -12,14 +12,8 @@
 ]
 dependencies = [
     "numpy>=2.0",
-<<<<<<< HEAD
-    "scipy>=1.15.1",
-    "amisc>=0.7.1",
-    "packaging>=24.2",
-=======
     "scipy>=1.14",
     "amisc>=0.7.3",
->>>>>>> 0318f8bd
 ]
 requires-python = ">=3.11"
 readme = "README.md"
