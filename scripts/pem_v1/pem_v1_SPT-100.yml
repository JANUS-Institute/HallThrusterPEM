!System
name: PEM v1 (SPT-100)
hallmd_version: 0.3.0
components: !Component
  - name: Cathode
    model: !!python/name:hallmd.models.cathode.cathode_coupling
    vectorized: true
    inputs: !Variable
      - name: P_b
        description: Background pressure
        category: operating
        tex: "$P_b$"
        units: Torr
        nominal: 1.0e-5
        domain: (1.0e-8, 1.0e-4)
        distribution: Relative(20)
        norm: log10
      - name: V_a
        description: Anode voltage
        category: operating
        tex: "$V_a$"
        units: V
        nominal: 300
        domain: (200, 400)
      - name: T_e
        description: Electron temperature at cathode
        category: calibration
        tex: "$T_e$"
        units: eV
        nominal: 1.32721
        distribution: U(1, 4)
      - name: V_vac
        description: Coupling voltage in vacuum
        category: calibration
        tex: "$V_{vac}$"
        units: V
        nominal: 31.61135
        distribution: U(0, 60)
      - name: Pstar
        description: Turning point pressure
        category: calibration
        tex: "$P^*$"
        units: Torr
        nominal: 34.63406e-6
        distribution: Uniform(10.0e-6, 100.0e-6)
        norm: linear(1e6)
      - name: P_T
        description: Thruster to facility plasma density ratio
        category: calibration
        tex: "$P_T$"
        units: Torr
        nominal: 10.19193e-6
        distribution: Uniform(10.0e-6, 100.0e-6)
        norm: linear(1e6)
    outputs: !Variable
      - name: V_cc
        description: Cathode coupling voltage
        tex: "$V_{cc}$"
        units: V
        nominal: 30
        domain: (0, 60)
  - name: Thruster
    model: !!python/name:hallmd.models.thruster.hallthruster_jl
    version: 0.18.3
    thruster: SPT-100
    config:
      discharge_voltage: 300             # overwritten by V_a
      anode_mass_flow_rate: 5.0e-6       # overwritten by mdot_a
      cathode_coupling_voltage: 30       # overwritten by V_cc
      background_pressure_Torr: 1.0e-5   # overwritten by P_b
      cathode_Tev: 3                     # overwritten by T_e
      neutral_velocity: 300              # overwritten by u_n
      ncharge: 1                         # overwritten by model_fidelity[1]
      anom_model:
        type: SimpleLogisticShift
        model:
          type: GaussianBohm
          hall_min: 0.00625  # overwritten by anom_min
          hall_max: 0.0625   # overwritten by anom_max * anom_min
          center: 0.025      # overwritten by anom_center
          width: 0.005       # overwritten by anom_width
        shift_length: 0.3    # overwritten by anom_shift_length
        midpoint_pressure: 25.0e-6
        slope: 2.0
      wall_loss_model:
        type: WallSheath
        material: BNSiO2
        loss_scale: 1.0      # overwritten by c_w
      domain: [0, 0.08]
      propellant: Xenon
      ion_wall_losses: false
      solve_plume: true
      apply_thrust_divergence_correction: false
      neutral_ingestion_multiplier: 1.0 # overwritten by f_n
    simulation:
      adaptive: true
      dt: 1.0e-9        # overwritten by model_fidelity[0]
      min_dt: 1.0e-10
      max_dt: 1.0e-7
      grid:
        type: EvenGrid
        num_cells: 100   # overwritten by model_fidelity[0]
      duration: 0.001   # s
      num_save: 1000
      verbose: false
    postprocess:
      average_start_time: 0.0005  # s
    model_fidelity: (2, 2)
    data_fidelity: (2, 2, 2, 2, 2, 2, 2, 2, 2, 2, 2, 2, 2)
    inputs: !Variable
      - name: P_b
      - name: V_a
      - name: mdot_a
        description: Anode mass flow rate
        category: operating
        tex: "$\\dot{m}_a$"
        units: kg/s
        nominal: 5.0e-6
        distribution: Relative(3)
        domain: (2.0e-6, 7.0e-6)
        norm: linear(1e6)
      - name: T_e
      - name: u_n
        description: Neutral velocity
        category: calibration
        tex: "$u_n$"
        units: m/s
        nominal: 141.24234
        distribution: U(100, 500)
      - name: anom_min
        description: minimum Hall parameter
        category: calibration
        tex: "$\\alpha_1$"
        nominal: 0.00625
<<<<<<< HEAD
        distribution: LogUniform(0.0001, 0.1)
=======
        distribution: LogUniform(0.001, 0.1)
>>>>>>> 0318f8bd
        norm: log10
      - name: anom_max
        description: maximum Hall parameter
        category: calibration
        tex: "$\\alpha_2$"
        nominal: 10
        distribution: Uniform(1, 100)
      - name: anom_center
        description: location of gaussian trough in anom profile
        category: calibration
        units: m
        tex: "$z_{anom}$"
        nominal: 0.025
        distribution: Uniform(0.01, 0.035)
        norm: linear(1e3)
      - name: anom_width
        description: width of gaussian trough in anom profile
        category: calibration
        units: m
        tex: "$L_{anom}$"
        nominal: 0.005
        distribution: Uniform(0.001, 0.05)
        norm: linear(1e3)
      - name: anom_shift_length
        description: Anomalous pressure shift displacement
        category: calibration
        tex: "$\\Delta z_{anom}$"
        nominal: 0.3
        distribution: Uniform(0, 0.5)
      - name: f_n
        description: Neutral ingestion multiplier
        category: calibration
        tex: "$f_n$"
        nominal: 2.0
        distribution: U(1.0, 10.0)
      - name: c_w
        description: Wall loss scale
        category: calibration
        tex: "$c_w$"
        nominal: 1.0
        distribution: U(0.5, 1.5)
      - name: V_cc
    outputs: !Variable
      - name: I_B0
        description: Ion beam current
        tex: "$I_b$"
        units: A
        nominal: 3.6
        domain: (0, 10)
      - name: T
        description: Thrust
        tex: "$T$"
        units: N
        nominal: 0.08
        domain: (0, 0.2)
      - name: I_d
        description: Discharge current
        tex: "$I_d$"
        units: A
        nominal: 4.5
        domain: (0, 10)
      - name: eta_c
        description: Current efficiency
        tex: "$\\eta_c$"
        domain: (0, 1)
      - name: eta_m
        description: Mass utilization efficiency
        tex: "$\\eta_m$"
        domain: (0, 1)
      - name: eta_v
        description: Voltage utilization efficiency
        tex: "$\\eta_v$"
        domain: (0, 1)
      - name: eta_a
        description: Anode efficiency
        tex: "$\\eta_a$"
        domain: (0, 1)
      - name: u_ion
        description: Singly-charged axial ion velocity
        tex: "$u_{ion}$"
        units: m/s
        norm: linear(1.0e-3)
        compression:
          method: svd
          reconstruction_tol: 0.01
  - name: Plume
    model: !!python/name:hallmd.models.plume.current_density
    vectorized: true
    sweep_radius: 1.0
    inputs: !Variable
      - name: P_b
      - name: c0
        description: Scatter/main beam ratio
        category: calibration
        tex: "$c_0$"
        nominal: 0.92434
        distribution: U(0, 1)
      - name: c1
        description: Divergence angle ratio
        category: calibration
        tex: "$c_1$"
        nominal: 0.81486
        distribution: U(0.1, 0.9)
      - name: c2
        description: Divergence angle slope
        category: calibration
        tex: "$c_2$"
        units: rad/Pa
        nominal: 14.00547
        distribution: U(-15, 15)
      - name: c3
        description: Divergence angle offset
        category: calibration
        tex: "$c_3$"
        units: rad
        nominal: 0.44667
        distribution: U(0.2, 1.570796)
      - name: c4
        description: Neutral density slope
        category: calibration
        tex: "$c_4$"
        units: "$m^{-3}/Pa$"
        nominal: 1e20
        distribution: LogUniform(1e18, 1e22)
        norm: log10
      - name: c5
        description: Neutral density offset
        category: calibration
        tex: "$c_5$"
        units: "$m^{-3}$"
        nominal: 1e16
        distribution: LogUniform(1e14, 1e18)
        norm: log10
      - name: sigma_cex
        description: Charge exchange cross-sectional area
        category: nuisance
        tex: "$\\sigma_{cex}$"
        units: "$m^2$"
        nominal: 55.0e-20
        distribution: Uniform(51.0e-20, 58.0e-20)
        norm: linear(1e20)
      - name: I_B0
      - name: T
    outputs: !Variable
      - name: j_ion
        description: Ion current density
        tex: "$j_{ion}$"
        units: "$A/m^2$"
        norm: log10
      - name: div_angle
        description: Divergence angle
        tex: "$\\theta_d$"
        units: rad
      - name: T_c
        description: Corrected thrust
        tex: "$T_c$"
        units: N<|MERGE_RESOLUTION|>--- conflicted
+++ resolved
@@ -132,11 +132,7 @@
         category: calibration
         tex: "$\\alpha_1$"
         nominal: 0.00625
-<<<<<<< HEAD
-        distribution: LogUniform(0.0001, 0.1)
-=======
         distribution: LogUniform(0.001, 0.1)
->>>>>>> 0318f8bd
         norm: log10
       - name: anom_max
         description: maximum Hall parameter
