!System
name: PEM v0 (SPT-100)
hallmd_version: 0.3.0
components: !Component
  - name: Cathode
    model: !!python/name:hallmd.models.cathode.cathode_coupling
    vectorized: true
    inputs: !Variable
      - name: P_b
        description: Background pressure
        category: operating
        tex: "$P_b$"
        units: Torr
        nominal: 1.0e-5
        domain: (1.0e-8, 1.0e-4)
        distribution: Relative(20)
        norm: log10
      - name: V_a
        description: Anode voltage
        category: operating
        tex: "$V_a$"
        units: V
        nominal: 300
        domain: (200, 400)
      - name: T_e
        description: Electron temperature at cathode
        category: calibration
        tex: "$T_e$"
        units: eV
        nominal: 1.32721
        distribution: U(1, 5)
      - name: V_vac
        description: Coupling voltage in vacuum
        category: calibration
        tex: "$V_{vac}$"
        units: V
        nominal: 31.61135
        distribution: U(0, 60)
      - name: Pstar
        description: Turning point pressure
        category: calibration
        tex: "$P^*$"
        units: Torr
        nominal: 34.63406e-6
        distribution: Uniform(10.0e-6, 100.0e-6)
        norm: linear(1e6)
      - name: P_T
        description: Thruster to facility plasma density ratio
        category: calibration
        tex: "$P_T$"
        units: Torr
        nominal: 10.19193e-6
        distribution: Uniform(10.0e-6, 100.0e-6)
        norm: linear(1e6)
    outputs: !Variable
      - name: V_cc
        description: Cathode coupling voltage
        tex: "$V_{cc}$"
        units: V
        nominal: 30
        domain: (0, 60)
  - name: Thruster
    model: !!python/name:hallmd.models.thruster.hallthruster_jl
    version: 0.18.1
    thruster: SPT-100
    config:
#      thruster: SPT-100                 # moved to separate thruster kwarg
      discharge_voltage: 300             # overwritten by V_a
      anode_mass_flow_rate: 5.0e-6       # overwritten by mdot_a
      cathode_coupling_voltage: 30              # overwritten by V_cc
      background_pressure_Torr: 1.0e-5   # overwritten by P_b
      cathode_Tev: 3                     # overwritten by T_e
      neutral_velocity: 300              # overwritten by u_n
      ncharge: 1                         # overwritten by model_fidelity[1]
      transition_length: 0.003           # overwritten by l_t
      anom_model:
        type: LogisticPressureShift
        model:
          type: TwoZoneBohm
          c1: 0.00625  # overwritten by a_1
          c2: 0.0625   # overwritten by a_2 * a_1
        dz: 0.2        # overwritten by dz
        z0: -0.03104   # overwritten by z0
        pstar: 45.0e-6 # overwritten by p0
        alpha: 15
      domain: [0, 0.08]
      propellant: Xenon
      ion_wall_losses: true
      solve_plume: true
      apply_thrust_divergence_correction: true
      neutral_ingestion_multiplier: 1.0
    simulation:
      adaptive: true
      dt: 1.0e-9        # overwritten by model_fidelity[0]
      min_dt: 1.0e-10
      max_dt: 1.0e-7
      grid:
        type: EvenGrid
        num_cells: 100   # overwritten by model_fidelity[0]
      duration: 0.002   # s
      num_save: 1000
      verbose: false
    postprocess:
      average_start_time: 0.001  # s
    model_fidelity: (2, 2)
    data_fidelity: (2, 2, 2, 2, 2, 2, 2, 2, 2, 2, 2, 2)
    training_data:
      method: sparse-grid
      knots_per_level: 2
    inputs: !Variable
      - name: P_b
      - name: V_a
      - name: mdot_a
        description: Anode mass flow rate
        category: operating
        tex: "$\\dot{m}_a$"
        units: kg/s
        nominal: 5.0e-6
        distribution: Relative(3)
        domain: (2.0e-6, 7.0e-6)
        norm: linear(1e6)
      - name: T_e
      - name: u_n
        description: Neutral velocity
        category: calibration
        tex: "$u_n$"
        units: m/s
        nominal: 141.24234
        distribution: U(100, 500)
      - name: l_t
        description: Inner to outer transition length
        category: calibration
        tex: "$l_t$"
        units: m
        nominal: 1.87915e-3
        distribution: U(1.0e-3, 20.0e-3)
        norm: linear(1e3)
      - name: a_1
        description: Anomalous transport scale inside channel
        category: calibration
        tex: "$a_1$"
        nominal: 0.00680237
        distribution: LogUniform(0.00316, 0.1)
        norm: log10
      - name: a_2
        description: Anomalous transport scale outside channel
        category: calibration
        tex: "$a_2$"
        nominal: 14.645
        distribution: Uniform(10, 100)
      - name: dz
        description: Anomalous shift displacement
        category: calibration
        tex: "$\\Delta_z$"
        nominal: 0.4
        distribution: N(0.2, 0.07)
      - name: z0
        description: Upstream anomalous shift axial limit
        category: calibration
        tex: "$z_0$"
        nominal: -0.03104
        distribution: N(-0.12, 0.04)
      - name: p0
        description: Upstream anomalous shift pressure limit
        category: calibration
        tex: "$p_0$"
        units: Torr
        nominal: 56.86006e-6
        distribution: N(45.0e-6, 7.0e-6)
        norm: linear(1e6)
      - name: V_cc
    outputs: !Variable
      - name: I_B0
        description: Ion beam current
        tex: "$I_b$"
        units: A
        nominal: 3.6
        domain: (0, 10)
      - name: T
        description: Thrust
        tex: "$T$"
        units: N
        nominal: 0.08
        domain: (0, 0.2)
      - name: I_d
        description: Discharge current
        tex: "$I_d$"
        units: A
        nominal: 4.5
        domain: (0, 10)
      - name: eta_c
        description: Current efficiency
        tex: "$\\eta_c$"
        domain: (0, 1)
      - name: eta_m
        description: Mass utilization efficiency
        tex: "$\\eta_m$"
        domain: (0, 1)
      - name: eta_v
        description: Voltage utilization efficiency
        tex: "$\\eta_v$"
        domain: (0, 1)
      - name: eta_a
        description: Anode efficiency
        tex: "$\\eta_a$"
        domain: (0, 1)
      - name: u_ion
        description: Singly-charged axial ion velocity
        tex: "$u_{ion}$"
        units: m/s
        norm: linear(1.0e-3)
        compression:
          method: svd
          reconstruction_tol: 0.01
  - name: Plume
    model: !!python/name:hallmd.models.plume.current_density
    vectorized: true
<<<<<<< HEAD
    sweep_radius: 1.0
=======
    sweep_radius: 1.0  # must be scalar for j_ion compression
>>>>>>> 45c84b58
    inputs: !Variable
      - name: P_b
      - name: c0
        description: Scatter/main beam ratio
        category: calibration
        tex: "$c_0$"
        nominal: 0.92434
        distribution: U(0, 1)
      - name: c1
        description: Divergence angle ratio
        category: calibration
        tex: "$c_1$"
        nominal: 0.81486
        distribution: U(0.1, 0.9)
      - name: c2
        description: Divergence angle slope
        category: calibration
        tex: "$c_2$"
        units: rad/Pa
        nominal: 14.00547
        distribution: U(-15, 15)
      - name: c3
        description: Divergence angle offset
        category: calibration
        tex: "$c_3$"
        units: rad
        nominal: 0.44667
        distribution: U(0.2, 1.570796)
      - name: c4
        description: Neutral density slope
        category: calibration
        tex: "$c_4$"
        units: "$m^{-3}/Pa$"
        nominal: 1e20
        distribution: LogUniform(1e18, 1e22)
        norm: log10
      - name: c5
        description: Neutral density offset
        category: calibration
        tex: "$c_5$"
        units: "$m^{-3}$"
        nominal: 1e16
        distribution: LogUniform(1e14, 1e18)
        norm: log10
      - name: sigma_cex
        description: Charge exchange cross-sectional area
        category: nuisance
        tex: "$\\sigma_{cex}$"
        units: "$m^2$"
        nominal: 55.0e-20
        distribution: Uniform(51.0e-20, 58.0e-20)
        norm: linear(1e20)
      - name: I_B0
    outputs: !Variable
      - name: j_ion
        description: Ion current density
        tex: "$j_{ion}$"
        units: "$A/m^2$"
        norm: log10
        compression:
          method: svd
          reconstruction_tol: 0.01
      - name: div_angle
        description: Divergence angle
        tex: "$\\theta_d$"
        units: rad<|MERGE_RESOLUTION|>--- conflicted
+++ resolved
@@ -215,11 +215,7 @@
   - name: Plume
     model: !!python/name:hallmd.models.plume.current_density
     vectorized: true
-<<<<<<< HEAD
-    sweep_radius: 1.0
-=======
     sweep_radius: 1.0  # must be scalar for j_ion compression
->>>>>>> 45c84b58
     inputs: !Variable
       - name: P_b
       - name: c0
